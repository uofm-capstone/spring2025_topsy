--- conflicted
+++ resolved
@@ -101,12 +101,8 @@
     vis.quantity_name = quantity
     return vis
 
-<<<<<<< HEAD
 def _test(nparticle=config.TEST_DATA_NUM_PARTICLES_DEFAULT, **kwargs):
-=======
-def _test(nparticle=config.TEST_DATA_NUM_PARTICLES_DEFAULT):
     from . import visualizer, loader
->>>>>>> da0d452f
     vis = visualizer.Visualizer(data_loader_class=loader.TestDataLoader,
                                 data_loader_args=(nparticle,),
                                 **kwargs)
