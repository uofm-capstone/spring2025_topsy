--- conflicted
+++ resolved
@@ -38,15 +38,10 @@
         self._prevent_sph_rendering = False # when True, prevents the sph from rendering, to ensure quick screen updates
         self.vmin_vmax_is_set = False
 
-<<<<<<< HEAD
-
-        self.canvas = canvas_class(visualizer=self, title="topsy")
-=======
         self.show_colorbar = True
         self.show_scalebar = True
 
-        self.canvas = canvas.VisualizerCanvas(visualizer=self, title="topsy")
->>>>>>> da0d452f
+        self.canvas = canvas_class(visualizer=self, title="topsy")
 
         self._setup_wgpu()
 
